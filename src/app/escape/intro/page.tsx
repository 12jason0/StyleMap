--- conflicted
+++ resolved
@@ -1320,15 +1320,7 @@
                             }
                         }
                     } catch {}
-<<<<<<< HEAD
-                    // 마지막 카테고리까지 성공적으로 저장된 경우에도 조각 수를 반영
-                    try {
-                        setPiecesCollected((n) => n + 1);
-                    } catch {}
                     setEndingStep("finalMessage");
-=======
-                    setEndingStep("gallery");
->>>>>>> 4f72cd68
                 }, 800);
             }
         } catch (error: any) {
@@ -1351,13 +1343,24 @@
     const advanceToNextCategory = () => {
         if (isSubmitting) return;
 
-<<<<<<< HEAD
-        // 완료/조각 증가는 서버 저장 성공 시점(goToNextChapter after submit)에서만 처리
-=======
-        // 완료 카테고리 표시는 미션 클리어 시점에만 처리한다
+        try {
+            const firstPlace: any = (currentChapter as any)?.placeOptions?.[0] || null;
+            const categoryKey = normalizeCategory(firstPlace?.category || firstPlace?.type || "");
+            if (categoryKey) {
+                setCompletedCategories((prev) => {
+                    const updated = Array.from(new Set([...(prev || []), categoryKey]));
+                    try {
+                        const raw = localStorage.getItem(STORAGE_KEY);
+                        const obj = raw ? JSON.parse(raw) : {};
+                        obj.__completedCategories = updated;
+                        localStorage.setItem(STORAGE_KEY, JSON.stringify(obj));
+                    } catch {}
+                    return updated;
+                });
+            }
+        } catch {}
 
         setPiecesCollected((n) => n + 1);
->>>>>>> 4f72cd68
 
         const nextIdx = currentChapterIdx + 1;
         if (nextIdx < chapters.length) {
@@ -1611,70 +1614,36 @@
                                                 } as Record<string, string>
                                             )[k] || k);
                                         const base = availableCategoryKeys.map((k) => ({ key: k, label: label(k) }));
-<<<<<<< HEAD
-                                        return base.map((cat) => {
-=======
-                                        // 완료된 카테고리도 숨기지 않고 표시하되 비활성화한다
-                                        const cats = base;
-                                        return cats.map((cat) => {
->>>>>>> 4f72cd68
-                                            const disabled = completedCategories.includes(cat.key);
-                                            return (
-                                                <button
-                                                    key={cat.key}
-                                                    onClick={() => {
-<<<<<<< HEAD
-                                                        if (disabled) return;
-=======
-                                                        if (disabled) return; // 완료된 카테고리는 클릭 불가
->>>>>>> 4f72cd68
-                                                        setSelectedCategory(cat.key);
-                                                        // 카테고리에 해당하는 챕터로 이동 (카테고리-챕터 정합성 보장)
-                                                        try {
-                                                            const targetIdx = chapters.findIndex((ch: any) => {
-                                                                const first = (ch?.placeOptions || [])[0];
-                                                                const chCat = normalizeCategory(
-                                                                    first?.category || first?.type || ""
-                                                                );
-                                                                return chCat === cat.key;
-                                                            });
-                                                            if (targetIdx >= 0) setCurrentChapterIdx(targetIdx);
-                                                        } catch {}
-                                                        setSelectedPlaceId(null);
-                                                        setInSelectedRange(false);
-                                                        setMissionUnlocked(false);
-                                                        // 이미 미션 중이면 리스트로 회귀하지 않도록 가드
-                                                        setFlowStep(inMission ? "mission" : "placeList");
-                                                    }}
-<<<<<<< HEAD
-                                                    disabled={disabled}
-                                                    className={`px-4 py-3 rounded-xl text-gray-900 shadow ${
-                                                        disabled
-                                                            ? "bg-gray-100 text-gray-400 cursor-not-allowed"
-                                                            : "bg-white/85 hover:bg-white"
-                                                    }`}
-                                                >
-                                                    <div className="flex items-center gap-2">
-                                                        <span>{cat.label}</span>
-                                                        {disabled && (
-                                                            <span className="ml-1 text-xs text-emerald-600">
-                                                                완료됨
-                                                            </span>
-                                                        )}
-                                                    </div>
-=======
-                                                    className={`px-4 py-3 rounded-xl text-gray-900 shadow ${
-                                                        disabled
-                                                            ? "bg-white/60 cursor-not-allowed opacity-60"
-                                                            : "bg-white/85 hover:bg-white"
-                                                    }`}
-                                                    disabled={disabled}
-                                                >
-                                                    {cat.label}
->>>>>>> 4f72cd68
-                                                </button>
-                                            );
-                                        });
+                                        let cats = base.filter((c) => !completedCategories.includes(c.key));
+                                        // 모두 숨겨지면(=선택할 게 없으면) 필터링을 해제하여 보여줌
+                                        if (cats.length === 0) cats = base;
+                                        return cats.map((cat) => (
+                                            <button
+                                                key={cat.key}
+                                                onClick={() => {
+                                                    setSelectedCategory(cat.key);
+                                                    // 카테고리에 해당하는 챕터로 이동 (카테고리-챕터 정합성 보장)
+                                                    try {
+                                                        const targetIdx = chapters.findIndex((ch: any) => {
+                                                            const first = (ch?.placeOptions || [])[0];
+                                                            const chCat = normalizeCategory(
+                                                                first?.category || first?.type || ""
+                                                            );
+                                                            return chCat === cat.key;
+                                                        });
+                                                        if (targetIdx >= 0) setCurrentChapterIdx(targetIdx);
+                                                    } catch {}
+                                                    setSelectedPlaceId(null);
+                                                    setInSelectedRange(false);
+                                                    setMissionUnlocked(false);
+                                                    // 이미 미션 중이면 리스트로 회귀하지 않도록 가드
+                                                    setFlowStep(inMission ? "mission" : "placeList");
+                                                }}
+                                                className="px-4 py-3 rounded-xl bg-white/85 hover:bg-white text-gray-900 shadow"
+                                            >
+                                                {cat.label}
+                                            </button>
+                                        ));
                                     })()}
                                 </div>
                             )}
